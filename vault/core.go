--- conflicted
+++ resolved
@@ -671,11 +671,9 @@
 
 	ClusterHeartbeatInterval time.Duration
 
+	OpenTelemetryEnabled bool
 	// Activity log controls
-<<<<<<< HEAD
-	ActivityLogConfig    ActivityLogCoreConfig
-	OpenTelemetryEnabled bool
-=======
+
 	ActivityLogConfig ActivityLogCoreConfig
 
 	// number of workers to use for lease revocation in the expiration manager
@@ -687,7 +685,6 @@
 	// Whether to send headers in the HTTP response showing hostname or raft node ID
 	EnableResponseHeaderHostname   bool
 	EnableResponseHeaderRaftNodeID bool
->>>>>>> b6ffe286
 }
 
 // GetServiceRegistration returns the config's ServiceRegistration, or nil if it does
@@ -789,47 +786,6 @@
 		baseLogger:          conf.Logger,
 		logger:              conf.Logger.Named("core"),
 
-<<<<<<< HEAD
-		defaultLeaseTTL:              conf.DefaultLeaseTTL,
-		maxLeaseTTL:                  conf.MaxLeaseTTL,
-		sentinelTraceDisabled:        conf.DisableSentinelTrace,
-		cachingDisabled:              conf.DisableCache,
-		clusterName:                  conf.ClusterName,
-		clusterNetworkLayer:          conf.ClusterNetworkLayer,
-		clusterPeerClusterAddrsCache: cache.New(3*clusterHeartbeatInterval, time.Second),
-		enableMlock:                  !conf.DisableMlock,
-		rawEnabled:                   conf.EnableRaw,
-		shutdownDoneCh:               make(chan struct{}),
-		replicationState:             new(uint32),
-		atomicPrimaryClusterAddrs:    new(atomic.Value),
-		atomicPrimaryFailoverAddrs:   new(atomic.Value),
-		localClusterPrivateKey:       new(atomic.Value),
-		localClusterCert:             new(atomic.Value),
-		localClusterParsedCert:       new(atomic.Value),
-		activeNodeReplicationState:   new(uint32),
-		keepHALockOnStepDown:         new(uint32),
-		replicationFailure:           new(uint32),
-		disablePerfStandby:           true,
-		activeContextCancelFunc:      new(atomic.Value),
-		allLoggers:                   conf.AllLoggers,
-		builtinRegistry:              conf.BuiltinRegistry,
-		neverBecomeActive:            new(uint32),
-		clusterLeaderParams:          new(atomic.Value),
-		metricsHelper:                conf.MetricsHelper,
-		openTelemetryEnabled:         conf.OpenTelemetryEnabled,
-		metricSink:                   conf.MetricSink,
-		secureRandomReader:           conf.SecureRandomReader,
-		rawConfig:                    new(atomic.Value),
-		counters: counters{
-			requests:     new(uint64),
-			syncInterval: syncInterval,
-		},
-		recoveryMode:             conf.RecoveryMode,
-		postUnsealStarted:        new(uint32),
-		raftJoinDoneCh:           make(chan struct{}),
-		clusterHeartbeatInterval: clusterHeartbeatInterval,
-		activityLogConfig:        conf.ActivityLogConfig,
-=======
 		defaultLeaseTTL:                conf.DefaultLeaseTTL,
 		maxLeaseTTL:                    conf.MaxLeaseTTL,
 		sentinelTraceDisabled:          conf.DisableSentinelTrace,
@@ -857,6 +813,7 @@
 		clusterLeaderParams:            new(atomic.Value),
 		metricsHelper:                  conf.MetricsHelper,
 		metricSink:                     conf.MetricSink,
+		openTelemetryEnabled:         conf.OpenTelemetryEnabled,
 		secureRandomReader:             conf.SecureRandomReader,
 		rawConfig:                      new(atomic.Value),
 		recoveryMode:                   conf.RecoveryMode,
@@ -870,7 +827,6 @@
 		disableAutopilot:               conf.DisableAutopilot,
 		enableResponseHeaderHostname:   conf.EnableResponseHeaderHostname,
 		enableResponseHeaderRaftNodeID: conf.EnableResponseHeaderRaftNodeID,
->>>>>>> b6ffe286
 	}
 	c.standbyStopCh.Store(make(chan struct{}))
 	atomic.StoreUint32(c.sealed, 1)
