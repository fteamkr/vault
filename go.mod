module github.com/hashicorp/vault

// The go version directive value isn't consulted when building our production binaries,
// and the vault module isn't intended to be imported into other projects.  As such the
// impact of this setting is usually rather limited.  Note however that in some cases the
// Go project introduces new semantics for handling of go.mod depending on the value.
//
// The general policy for updating it is: when the Go major version used on the branch is
// updated. If we choose not to do so at some point (e.g. because we don't want some new
// semantic related to Go module handling), this comment should be updated to explain that.
//
// Whenever this value gets updated, sdk/go.mod should be updated to the same value.
go 1.21

toolchain go1.21.3

replace github.com/hashicorp/vault/api => ./api

replace github.com/hashicorp/vault/api/auth/approle => ./api/auth/approle

replace github.com/hashicorp/vault/api/auth/kubernetes => ./api/auth/kubernetes

replace github.com/hashicorp/vault/api/auth/userpass => ./api/auth/userpass

replace github.com/hashicorp/vault/sdk => ./sdk

replace github.com/hashicorp/vault-plugin-secrets-gcp => /Users/vinaygopalan/Desktop/vault-projects/vault-plugin-secrets-gcp

replace github.com/hashicorp/go-gcp-common => /Users/vinaygopalan/go/src/github.com/hashicorp/go-gcp-common

require (
	cloud.google.com/go/cloudsqlconn v1.4.3
	cloud.google.com/go/monitoring v1.16.1
	cloud.google.com/go/spanner v1.50.0
	cloud.google.com/go/storage v1.30.1
	github.com/Azure/azure-sdk-for-go/sdk/azcore v1.7.1
	github.com/Azure/azure-sdk-for-go/sdk/azidentity v1.3.1
	github.com/Azure/azure-storage-blob-go v0.15.0
	github.com/Azure/go-autorest/autorest v0.11.29
	github.com/Azure/go-autorest/autorest/adal v0.9.23
	github.com/ProtonMail/go-crypto v0.0.0-20230828082145-3c4c8a2d2371
	github.com/SAP/go-hdb v0.14.1
	github.com/Sectorbob/mlab-ns2 v0.0.0-20171030222938-d3aa0c295a8a
	github.com/aerospike/aerospike-client-go/v5 v5.6.0
	github.com/aliyun/alibaba-cloud-sdk-go v1.62.521
	github.com/aliyun/aliyun-oss-go-sdk v0.0.0-20190307165228-86c17b95fcd5
	github.com/apple/foundationdb/bindings/go v0.0.0-20190411004307-cd5c9d91fad2
	github.com/armon/go-metrics v0.4.1
	github.com/armon/go-radix v1.0.0
	github.com/asaskevich/govalidator v0.0.0-20230301143203-a9d515a09cc2
	github.com/aws/aws-sdk-go v1.49.22
	github.com/aws/aws-sdk-go-v2/config v1.18.19
	github.com/axiomhq/hyperloglog v0.0.0-20220105174342-98591331716a
	github.com/cenkalti/backoff/v3 v3.2.2
	github.com/chrismalek/oktasdk-go v0.0.0-20181212195951-3430665dfaa0
	github.com/cockroachdb/cockroach-go v0.0.0-20181001143604-e0a95dfd547c
	github.com/coreos/go-systemd v0.0.0-20191104093116-d3cd4ed1dbcf
	github.com/denisenkom/go-mssqldb v0.12.3
	github.com/docker/docker v24.0.7+incompatible
	github.com/duosecurity/duo_api_golang v0.0.0-20190308151101-6c680f768e74
	github.com/dustin/go-humanize v1.0.1
	github.com/fatih/color v1.16.0
	github.com/fatih/structs v1.1.0
	github.com/gammazero/workerpool v1.1.3
	github.com/ghodss/yaml v1.0.1-0.20190212211648-25d852aebe32
	github.com/go-errors/errors v1.5.0
	github.com/go-git/go-git/v5 v5.11.0
	github.com/go-jose/go-jose/v3 v3.0.1
	github.com/go-ldap/ldap/v3 v3.4.4
	github.com/go-sql-driver/mysql v1.7.1
	github.com/go-test/deep v1.1.0
	github.com/go-zookeeper/zk v1.0.3
	github.com/gocql/gocql v1.0.0
	github.com/golang-jwt/jwt/v4 v4.5.0
	github.com/golang/protobuf v1.5.3
	github.com/google/go-cmp v0.6.0
	github.com/google/go-github v17.0.0+incompatible
	github.com/google/go-metrics-stackdriver v0.2.0
	github.com/google/tink/go v1.7.0
	github.com/hashicorp-forge/bbolt v1.3.8-hc3
	github.com/hashicorp/cap v0.3.4
	github.com/hashicorp/cap/ldap v0.0.0-20230914221201-c4eecc7e31f7
	github.com/hashicorp/cli v1.1.6
	github.com/hashicorp/consul-template v0.36.0
	github.com/hashicorp/consul/api v1.26.1
	github.com/hashicorp/errwrap v1.1.0
	github.com/hashicorp/eventlogger v0.2.8
	github.com/hashicorp/go-bexpr v0.1.12
	github.com/hashicorp/go-cleanhttp v0.5.2
	github.com/hashicorp/go-discover v0.0.0-20210818145131-c573d69da192
	github.com/hashicorp/go-gcp-common v0.8.0
	github.com/hashicorp/go-hclog v1.5.0
	github.com/hashicorp/go-kms-wrapping/entropy/v2 v2.0.0
	github.com/hashicorp/go-kms-wrapping/v2 v2.0.13
	github.com/hashicorp/go-kms-wrapping/wrappers/aead/v2 v2.0.7-1
	github.com/hashicorp/go-kms-wrapping/wrappers/alicloudkms/v2 v2.0.1
	github.com/hashicorp/go-kms-wrapping/wrappers/awskms/v2 v2.0.7
	github.com/hashicorp/go-kms-wrapping/wrappers/azurekeyvault/v2 v2.0.8
	github.com/hashicorp/go-kms-wrapping/wrappers/gcpckms/v2 v2.0.8
	github.com/hashicorp/go-kms-wrapping/wrappers/ocikms/v2 v2.0.7
	github.com/hashicorp/go-kms-wrapping/wrappers/transit/v2 v2.0.8
	github.com/hashicorp/go-memdb v1.3.4
	github.com/hashicorp/go-multierror v1.1.1
	github.com/hashicorp/go-plugin v1.6.0
	github.com/hashicorp/go-raftchunking v0.6.3-0.20191002164813-7e9e8525653a
	github.com/hashicorp/go-retryablehttp v0.7.4
	github.com/hashicorp/go-rootcerts v1.0.2
	github.com/hashicorp/go-secure-stdlib/awsutil v0.2.4-0.20231108055638-37911e265025
	github.com/hashicorp/go-secure-stdlib/base62 v0.1.2
	github.com/hashicorp/go-secure-stdlib/gatedwriter v0.1.1
	github.com/hashicorp/go-secure-stdlib/kv-builder v0.1.2
	github.com/hashicorp/go-secure-stdlib/mlock v0.1.3
	github.com/hashicorp/go-secure-stdlib/nonceutil v0.1.0
	github.com/hashicorp/go-secure-stdlib/parseutil v0.1.7
	github.com/hashicorp/go-secure-stdlib/password v0.1.1
	github.com/hashicorp/go-secure-stdlib/reloadutil v0.1.1
	github.com/hashicorp/go-secure-stdlib/strutil v0.1.2
	github.com/hashicorp/go-secure-stdlib/tlsutil v0.1.2
	github.com/hashicorp/go-sockaddr v1.0.4
	github.com/hashicorp/go-syslog v1.0.0
	github.com/hashicorp/go-uuid v1.0.3
	github.com/hashicorp/go-version v1.6.0
	github.com/hashicorp/golang-lru v1.0.2
	github.com/hashicorp/hcl v1.0.1-vault-5
	github.com/hashicorp/hcl/v2 v2.16.2
	github.com/hashicorp/hcp-link v0.1.0
	github.com/hashicorp/hcp-scada-provider v0.2.1
	github.com/hashicorp/hcp-sdk-go v0.75.0
	github.com/hashicorp/nomad/api v0.0.0-20230519153805-2275a83cbfdf
	github.com/hashicorp/raft v1.6.0
	github.com/hashicorp/raft-autopilot v0.2.0
	github.com/hashicorp/raft-boltdb/v2 v2.3.0
	github.com/hashicorp/raft-snapshot v1.0.4
	github.com/hashicorp/vault-hcp-lib v0.0.0-20231208101417-1123df6d540b
	github.com/hashicorp/vault-plugin-auth-alicloud v0.16.0
	github.com/hashicorp/vault-plugin-auth-azure v0.16.2
	github.com/hashicorp/vault-plugin-auth-centrify v0.15.1
	github.com/hashicorp/vault-plugin-auth-cf v0.15.1
	github.com/hashicorp/vault-plugin-auth-gcp v0.16.1
	github.com/hashicorp/vault-plugin-auth-jwt v0.17.0
	github.com/hashicorp/vault-plugin-auth-kerberos v0.10.1
	github.com/hashicorp/vault-plugin-auth-kubernetes v0.17.1
	github.com/hashicorp/vault-plugin-auth-oci v0.14.2
	github.com/hashicorp/vault-plugin-database-couchbase v0.9.4
	github.com/hashicorp/vault-plugin-database-elasticsearch v0.13.3
	github.com/hashicorp/vault-plugin-database-mongodbatlas v0.10.1
	github.com/hashicorp/vault-plugin-database-redis v0.2.2
	github.com/hashicorp/vault-plugin-database-redis-elasticache v0.2.3
	github.com/hashicorp/vault-plugin-database-snowflake v0.9.0
	github.com/hashicorp/vault-plugin-mock v0.16.1
	github.com/hashicorp/vault-plugin-secrets-ad v0.16.1
	github.com/hashicorp/vault-plugin-secrets-alicloud v0.15.1
	github.com/hashicorp/vault-plugin-secrets-azure v0.16.3
	github.com/hashicorp/vault-plugin-secrets-gcp v0.17.0
	github.com/hashicorp/vault-plugin-secrets-gcpkms v0.15.1
	github.com/hashicorp/vault-plugin-secrets-kubernetes v0.6.0
	github.com/hashicorp/vault-plugin-secrets-kv v0.16.2
	github.com/hashicorp/vault-plugin-secrets-mongodbatlas v0.10.2
	github.com/hashicorp/vault-plugin-secrets-openldap v0.11.2
	github.com/hashicorp/vault-plugin-secrets-terraform v0.7.3
	github.com/hashicorp/vault-testing-stepwise v0.1.4
	github.com/hashicorp/vault/api v1.10.0
	github.com/hashicorp/vault/api/auth/approle v0.1.0
	github.com/hashicorp/vault/api/auth/userpass v0.1.0
	github.com/hashicorp/vault/sdk v0.10.0
	github.com/hashicorp/vault/vault/hcp_link/proto v0.0.0-20230201201504-b741fa893d77
	github.com/influxdata/influxdb1-client v0.0.0-20200827194710-b269163b24ab
	github.com/jackc/pgx/v4 v4.18.1
	github.com/jcmturner/gokrb5/v8 v8.4.4
	github.com/jefferai/isbadcipher v0.0.0-20190226160619-51d2077c035f
	github.com/jefferai/jsonx v1.0.0
	github.com/joyent/triton-go v1.7.1-0.20200416154420-6801d15b779f
	github.com/klauspost/compress v1.16.5
	github.com/kr/pretty v0.3.1
	github.com/kr/text v0.2.0
	github.com/mattn/go-colorable v0.1.13
	github.com/mattn/go-isatty v0.0.20
	github.com/mholt/archiver/v3 v3.5.1
	github.com/michaelklishin/rabbit-hole/v2 v2.12.0
	github.com/mikesmitty/edkey v0.0.0-20170222072505-3356ea4e686a
	github.com/mitchellh/copystructure v1.2.0
	github.com/mitchellh/go-homedir v1.1.0
	github.com/mitchellh/go-testing-interface v1.14.1
	github.com/mitchellh/go-wordwrap v1.0.1
	github.com/mitchellh/mapstructure v1.5.0
	github.com/mitchellh/reflectwalk v1.0.2
	github.com/natefinch/atomic v0.0.0-20150920032501-a62ce929ffcc
	github.com/ncw/swift v1.0.47
	github.com/oklog/run v1.1.0
	github.com/okta/okta-sdk-golang/v2 v2.12.1
	github.com/oracle/oci-go-sdk v24.3.0+incompatible
	github.com/ory/dockertest v3.3.5+incompatible
	github.com/ory/dockertest/v3 v3.10.0
	github.com/patrickmn/go-cache v2.1.0+incompatible
	github.com/pires/go-proxyproto v0.6.1
	github.com/pkg/errors v0.9.1
	github.com/posener/complete v1.2.3
	github.com/pquerna/otp v1.2.1-0.20191009055518-468c2dd2b58d
	github.com/prometheus/client_golang v1.14.0
	github.com/prometheus/common v0.37.0
	github.com/rboyer/safeio v0.2.1
	github.com/robfig/cron/v3 v3.0.1
	github.com/ryanuber/columnize v2.1.2+incompatible
	github.com/ryanuber/go-glob v1.0.0
	github.com/sasha-s/go-deadlock v0.2.0
	github.com/sethvargo/go-limiter v0.7.1
	github.com/shirou/gopsutil/v3 v3.22.6
	github.com/stretchr/testify v1.8.4
	go.etcd.io/bbolt v1.3.7
	go.etcd.io/etcd/client/pkg/v3 v3.5.7
	go.etcd.io/etcd/client/v2 v2.305.5
	go.etcd.io/etcd/client/v3 v3.5.7
	go.mongodb.org/atlas v0.33.0
	go.mongodb.org/mongo-driver v1.12.1
	go.opentelemetry.io/otel v1.21.0
	go.opentelemetry.io/otel/sdk v1.21.0
	go.opentelemetry.io/otel/trace v1.21.0
	go.uber.org/atomic v1.11.0
	go.uber.org/goleak v1.2.1
	golang.org/x/crypto v0.17.0
	golang.org/x/exp v0.0.0-20230817173708-d852ddb80c63
	golang.org/x/net v0.19.0
<<<<<<< HEAD
	golang.org/x/oauth2 v0.15.0
	golang.org/x/sync v0.3.0
=======
	golang.org/x/oauth2 v0.14.0
	golang.org/x/sync v0.4.0
>>>>>>> 29d9a0a5
	golang.org/x/sys v0.15.0
	golang.org/x/term v0.15.0
	golang.org/x/text v0.14.0
	golang.org/x/tools v0.14.0
	google.golang.org/api v0.139.0
	google.golang.org/grpc v1.60.1
	google.golang.org/protobuf v1.31.0
	gopkg.in/ory-am/dockertest.v3 v3.3.4
	k8s.io/utils v0.0.0-20230406110748-d93618cff8a2
	layeh.com/radius v0.0.0-20190322222518-890bc1058917
	nhooyr.io/websocket v1.8.7
)

require (
	cloud.google.com/go v0.110.8 // indirect
	cloud.google.com/go/compute v1.23.1 // indirect
	cloud.google.com/go/compute/metadata v0.2.3 // indirect
	cloud.google.com/go/iam v1.1.3 // indirect
	cloud.google.com/go/kms v1.15.3 // indirect
	dario.cat/mergo v1.0.0 // indirect
	github.com/99designs/go-keychain v0.0.0-20191008050251-8e49817e8af4 // indirect
	github.com/99designs/keyring v1.2.2 // indirect
	github.com/Azure/azure-pipeline-go v0.2.3 // indirect
	github.com/Azure/azure-sdk-for-go v68.0.0+incompatible // indirect
	github.com/Azure/azure-sdk-for-go/sdk/internal v1.3.0 // indirect
	github.com/Azure/azure-sdk-for-go/sdk/resourcemanager/compute/armcompute/v4 v4.2.1 // indirect
	github.com/Azure/azure-sdk-for-go/sdk/resourcemanager/msi/armmsi v1.1.0 // indirect
	github.com/Azure/azure-sdk-for-go/sdk/resourcemanager/resources/armresources v1.1.1 // indirect
	github.com/Azure/azure-sdk-for-go/sdk/storage/azblob v1.0.0 // indirect
	github.com/Azure/go-ansiterm v0.0.0-20230124172434-306776ec8161 // indirect
	github.com/Azure/go-autorest v14.2.0+incompatible // indirect
	github.com/Azure/go-autorest/autorest/azure/auth v0.5.12 // indirect
	github.com/Azure/go-autorest/autorest/azure/cli v0.4.6 // indirect
	github.com/Azure/go-autorest/autorest/date v0.3.0 // indirect
	github.com/Azure/go-autorest/autorest/to v0.4.0 // indirect
	github.com/Azure/go-autorest/autorest/validation v0.3.1 // indirect
	github.com/Azure/go-autorest/logger v0.2.1 // indirect
	github.com/Azure/go-autorest/tracing v0.6.0 // indirect
	github.com/Azure/go-ntlmssp v0.0.0-20221128193559-754e69321358 // indirect
	github.com/AzureAD/microsoft-authentication-library-for-go v1.1.1 // indirect
	github.com/BurntSushi/toml v1.3.2 // indirect
	github.com/DataDog/datadog-go v3.2.0+incompatible // indirect
	github.com/Jeffail/gabs v1.1.1 // indirect
	github.com/JohnCGriffin/overflow v0.0.0-20211019200055-46fa312c352c // indirect
	github.com/Masterminds/goutils v1.1.1 // indirect
	github.com/Masterminds/semver v1.5.0 // indirect
	github.com/Masterminds/semver/v3 v3.2.1 // indirect
	github.com/Masterminds/sprig/v3 v3.2.3 // indirect
	github.com/Microsoft/go-winio v0.6.1 // indirect
	github.com/Nvveen/Gotty v0.0.0-20120604004816-cd527374f1e5 // indirect
	github.com/agext/levenshtein v1.2.1 // indirect
	github.com/andybalholm/brotli v1.0.4 // indirect
	github.com/apache/arrow/go/v12 v12.0.1 // indirect
	github.com/apache/thrift v0.16.0 // indirect
	github.com/apparentlymart/go-textseg/v13 v13.0.0 // indirect
	github.com/aws/aws-sdk-go-v2 v1.17.7 // indirect
	github.com/aws/aws-sdk-go-v2/aws/protocol/eventstream v1.4.10 // indirect
	github.com/aws/aws-sdk-go-v2/credentials v1.13.18 // indirect
	github.com/aws/aws-sdk-go-v2/feature/ec2/imds v1.13.1 // indirect
	github.com/aws/aws-sdk-go-v2/feature/s3/manager v1.11.59 // indirect
	github.com/aws/aws-sdk-go-v2/internal/configsources v1.1.31 // indirect
	github.com/aws/aws-sdk-go-v2/internal/endpoints/v2 v2.4.25 // indirect
	github.com/aws/aws-sdk-go-v2/internal/ini v1.3.32 // indirect
	github.com/aws/aws-sdk-go-v2/internal/v4a v1.0.23 // indirect
	github.com/aws/aws-sdk-go-v2/service/internal/accept-encoding v1.9.11 // indirect
	github.com/aws/aws-sdk-go-v2/service/internal/checksum v1.1.26 // indirect
	github.com/aws/aws-sdk-go-v2/service/internal/presigned-url v1.9.25 // indirect
	github.com/aws/aws-sdk-go-v2/service/internal/s3shared v1.14.0 // indirect
	github.com/aws/aws-sdk-go-v2/service/s3 v1.31.0 // indirect
	github.com/aws/aws-sdk-go-v2/service/sso v1.12.6 // indirect
	github.com/aws/aws-sdk-go-v2/service/ssooidc v1.14.6 // indirect
	github.com/aws/aws-sdk-go-v2/service/sts v1.18.7 // indirect
	github.com/aws/smithy-go v1.13.5 // indirect
	github.com/baiyubin/aliyun-sts-go-sdk v0.0.0-20180326062324-cfa1a18b161f // indirect
	github.com/beorn7/perks v1.0.1 // indirect
	github.com/bgentry/speakeasy v0.1.0 // indirect
	github.com/boltdb/bolt v1.3.1 // indirect
	github.com/boombuler/barcode v1.0.1 // indirect
	github.com/cenkalti/backoff v2.2.1+incompatible // indirect
	github.com/cenkalti/backoff/v4 v4.2.1 // indirect
	github.com/census-instrumentation/opencensus-proto v0.4.1 // indirect
	github.com/centrify/cloud-golang-sdk v0.0.0-20210923165758-a8c48d049166 // indirect
	github.com/cespare/xxhash/v2 v2.2.0 // indirect
	github.com/circonus-labs/circonus-gometrics v2.3.1+incompatible // indirect
	github.com/circonus-labs/circonusllhist v0.1.3 // indirect
	github.com/cjlapao/common-go v0.0.39 // indirect
	github.com/cloudflare/circl v1.3.7 // indirect
	github.com/cloudfoundry-community/go-cfclient v0.0.0-20220930021109-9c4e6c59ccf1 // indirect
	github.com/cncf/udpa/go v0.0.0-20220112060539-c52dc94e7fbe // indirect
	github.com/cncf/xds/go v0.0.0-20230607035331-e9ce68804cb4 // indirect
	github.com/containerd/containerd v1.7.12 // indirect
	github.com/containerd/continuity v0.4.2 // indirect
	github.com/coreos/go-oidc v2.2.1+incompatible // indirect
	github.com/coreos/go-oidc/v3 v3.5.0 // indirect
	github.com/coreos/go-semver v0.3.0 // indirect
	github.com/coreos/go-systemd/v22 v22.5.0 // indirect
	github.com/couchbase/gocb/v2 v2.6.3 // indirect
	github.com/couchbase/gocbcore/v10 v10.2.3 // indirect
	github.com/cyphar/filepath-securejoin v0.2.4 // indirect
	github.com/danieljoos/wincred v1.1.2 // indirect
	github.com/davecgh/go-spew v1.1.2-0.20180830191138-d8f796af33cc // indirect
	github.com/denverdino/aliyungo v0.0.0-20190125010748-a747050bb1ba // indirect
	github.com/dgryski/go-metro v0.0.0-20180109044635-280f6062b5bc // indirect
	github.com/digitalocean/godo v1.7.5 // indirect
	github.com/dimchansky/utfbom v1.1.1 // indirect
	github.com/docker/cli v23.0.3+incompatible // indirect
	github.com/docker/distribution v2.8.2+incompatible // indirect
	github.com/docker/go-connections v0.4.0 // indirect
	github.com/docker/go-units v0.5.0 // indirect
	github.com/dsnet/compress v0.0.2-0.20210315054119-f66993602bf5 // indirect
	github.com/dvsekhvalnov/jose2go v1.6.0 // indirect
	github.com/emicklei/go-restful/v3 v3.10.1 // indirect
	github.com/emirpasic/gods v1.18.1 // indirect
	github.com/envoyproxy/go-control-plane v0.11.1 // indirect
	github.com/envoyproxy/protoc-gen-validate v1.0.2 // indirect
	github.com/evanphx/json-patch/v5 v5.6.0 // indirect
	github.com/form3tech-oss/jwt-go v3.2.5+incompatible // indirect
	github.com/gabriel-vasile/mimetype v1.4.2 // indirect
	github.com/gammazero/deque v0.2.1 // indirect
	github.com/go-asn1-ber/asn1-ber v1.5.4 // indirect
	github.com/go-git/gcfg v1.5.1-0.20230307220236-3a3c6141e376 // indirect
	github.com/go-git/go-billy/v5 v5.5.0 // indirect
	github.com/go-ldap/ldif v0.0.0-20200320164324-fd88d9b715b3 // indirect
	github.com/go-logr/logr v1.3.0 // indirect
	github.com/go-logr/stdr v1.2.2 // indirect
	github.com/go-ole/go-ole v1.2.6 // indirect
	github.com/go-openapi/analysis v0.21.4 // indirect
	github.com/go-openapi/errors v0.20.4 // indirect
	github.com/go-openapi/jsonpointer v0.20.0 // indirect
	github.com/go-openapi/jsonreference v0.20.2 // indirect
	github.com/go-openapi/loads v0.21.2 // indirect
	github.com/go-openapi/runtime v0.26.0 // indirect
	github.com/go-openapi/spec v0.20.9 // indirect
	github.com/go-openapi/strfmt v0.21.7 // indirect
	github.com/go-openapi/swag v0.22.4 // indirect
	github.com/go-openapi/validate v0.22.2 // indirect
	github.com/go-ozzo/ozzo-validation v3.6.0+incompatible // indirect
	github.com/goccy/go-json v0.10.0 // indirect
	github.com/godbus/dbus v0.0.0-20190726142602-4481cbc300e2 // indirect
	github.com/gofrs/uuid v4.3.0+incompatible // indirect
	github.com/gogo/protobuf v1.3.2 // indirect
	github.com/golang-jwt/jwt/v5 v5.0.0 // indirect
	github.com/golang-sql/civil v0.0.0-20220223132316-b832511892a9 // indirect
	github.com/golang-sql/sqlexp v0.1.0 // indirect
	github.com/golang/groupcache v0.0.0-20210331224755-41bb18bfe9da // indirect
	github.com/golang/snappy v0.0.4 // indirect
	github.com/google/flatbuffers v23.1.21+incompatible // indirect
	github.com/google/gnostic-models v0.6.8 // indirect
	github.com/google/go-querystring v1.1.0 // indirect
	github.com/google/gofuzz v1.2.0 // indirect
	github.com/google/s2a-go v0.1.7 // indirect
	github.com/google/shlex v0.0.0-20191202100458-e7afc7fbc510 // indirect
	github.com/google/uuid v1.3.1 // indirect
	github.com/googleapis/enterprise-certificate-proxy v0.2.5 // indirect
	github.com/googleapis/gax-go/v2 v2.12.0 // indirect
	github.com/gophercloud/gophercloud v0.1.0 // indirect
	github.com/gorilla/websocket v1.5.0 // indirect
	github.com/gsterjov/go-libsecret v0.0.0-20161001094733-a6f4afe4910c // indirect
	github.com/hailocab/go-hostpool v0.0.0-20160125115350-e80d13ce29ed // indirect
	github.com/hashicorp/cronexpr v1.1.1 // indirect
	github.com/hashicorp/go-immutable-radix v1.3.1 // indirect
	github.com/hashicorp/go-metrics v0.5.1 // indirect
	github.com/hashicorp/go-msgpack/v2 v2.1.1 // indirect
	github.com/hashicorp/go-secure-stdlib/fileutil v0.1.0 // indirect
	github.com/hashicorp/go-secure-stdlib/plugincontainer v0.3.0 // indirect
	github.com/hashicorp/go-slug v0.12.1 // indirect
	github.com/hashicorp/go-tfe v1.33.0 // indirect
	github.com/hashicorp/jsonapi v0.0.0-20210826224640-ee7dae0fb22d // indirect
	github.com/hashicorp/logutils v1.0.0 // indirect
	github.com/hashicorp/mdns v1.0.4 // indirect
	github.com/hashicorp/net-rpc-msgpackrpc/v2 v2.0.0 // indirect
	github.com/hashicorp/serf v0.10.1 // indirect
	github.com/hashicorp/vault/api/auth/kubernetes v0.5.0 // indirect
	github.com/hashicorp/vic v1.5.1-0.20190403131502-bbfe86ec9443 // indirect
	github.com/hashicorp/yamux v0.1.1 // indirect
	github.com/huandu/xstrings v1.4.0 // indirect
	github.com/imdario/mergo v0.3.15 // indirect
	github.com/jackc/chunkreader/v2 v2.0.1 // indirect
	github.com/jackc/pgconn v1.14.0 // indirect
	github.com/jackc/pgio v1.0.0 // indirect
	github.com/jackc/pgpassfile v1.0.0 // indirect
	github.com/jackc/pgproto3/v2 v2.3.2 // indirect
	github.com/jackc/pgservicefile v0.0.0-20221227161230-091c0ba34f0a // indirect
	github.com/jackc/pgtype v1.14.0 // indirect
	github.com/jackc/pgx v3.3.0+incompatible // indirect
	github.com/jbenet/go-context v0.0.0-20150711004518-d14ea06fba99 // indirect
	github.com/jcmturner/aescts/v2 v2.0.0 // indirect
	github.com/jcmturner/dnsutils/v2 v2.0.0 // indirect
	github.com/jcmturner/gofork v1.7.6 // indirect
	github.com/jcmturner/goidentity/v6 v6.0.1 // indirect
	github.com/jcmturner/rpc/v2 v2.0.3 // indirect
	github.com/jeffchao/backoff v0.0.0-20140404060208-9d7fd7aa17f2 // indirect
	github.com/jmespath/go-jmespath v0.4.0 // indirect
	github.com/josharian/intern v1.0.0 // indirect
	github.com/joshlf/go-acl v0.0.0-20200411065538-eae00ae38531 // indirect
	github.com/json-iterator/go v1.1.12 // indirect
	github.com/kelseyhightower/envconfig v1.4.0 // indirect
	github.com/kevinburke/ssh_config v1.2.0 // indirect
	github.com/klauspost/asmfmt v1.3.2 // indirect
	github.com/klauspost/cpuid/v2 v2.2.3 // indirect
	github.com/klauspost/pgzip v1.2.5 // indirect
	github.com/kylelemons/godebug v1.1.0 // indirect
	github.com/lib/pq v1.10.9 // indirect
	github.com/linode/linodego v0.7.1 // indirect
	github.com/lufia/plan9stats v0.0.0-20211012122336-39d0f177ccd0 // indirect
	github.com/mailru/easyjson v0.7.7 // indirect
	github.com/mattn/go-ieproxy v0.0.1 // indirect
	github.com/matttproud/golang_protobuf_extensions v1.0.4 // indirect
	github.com/mediocregopher/radix/v4 v4.1.4 // indirect
	github.com/microsoft/kiota-abstractions-go v1.2.0 // indirect
	github.com/microsoft/kiota-authentication-azure-go v1.0.0 // indirect
	github.com/microsoft/kiota-http-go v1.1.0 // indirect
	github.com/microsoft/kiota-serialization-form-go v1.0.0 // indirect
	github.com/microsoft/kiota-serialization-json-go v1.0.4 // indirect
	github.com/microsoft/kiota-serialization-text-go v1.0.0 // indirect
	github.com/microsoftgraph/msgraph-sdk-go v1.13.0 // indirect
	github.com/microsoftgraph/msgraph-sdk-go-core v1.0.0 // indirect
	github.com/miekg/dns v1.1.43 // indirect
	github.com/minio/asm2plan9s v0.0.0-20200509001527-cdd76441f9d8 // indirect
	github.com/minio/c2goasm v0.0.0-20190812172519-36a3d3bbc4f3 // indirect
	github.com/mitchellh/colorstring v0.0.0-20190213212951-d06e56a500db // indirect
	github.com/mitchellh/hashstructure v1.1.0 // indirect
	github.com/mitchellh/pointerstructure v1.2.1 // indirect
	github.com/moby/patternmatcher v0.5.0 // indirect
	github.com/moby/sys/sequential v0.5.0 // indirect
	github.com/moby/term v0.5.0 // indirect
	github.com/modern-go/concurrent v0.0.0-20180306012644-bacd9c7ef1dd // indirect
	github.com/modern-go/reflect2 v1.0.2 // indirect
	github.com/mongodb-forks/digest v1.0.5 // indirect
	github.com/montanaflynn/stats v0.7.0 // indirect
	github.com/mtibben/percent v0.2.1 // indirect
	github.com/munnerz/goautoneg v0.0.0-20191010083416-a7dc8b61c822 // indirect
	github.com/nicolai86/scaleway-sdk v1.10.2-0.20180628010248-798f60e20bb2 // indirect
	github.com/nwaples/rardecode v1.1.2 // indirect
	github.com/oklog/ulid v1.3.1 // indirect
	github.com/opencontainers/go-digest v1.0.0 // indirect
	github.com/opencontainers/image-spec v1.1.0-rc2.0.20221005185240-3a7f492d3f1b // indirect
	github.com/opencontainers/runc v1.1.6 // indirect
	github.com/opentracing/opentracing-go v1.2.1-0.20220228012449-10b1cf09e00b // indirect
	github.com/oracle/oci-go-sdk/v60 v60.0.0 // indirect
	github.com/packethost/packngo v0.1.1-0.20180711074735-b9cb5096f54c // indirect
	github.com/petermattis/goid v0.0.0-20180202154549-b0b1615b78e5 // indirect
	github.com/pierrec/lz4 v2.6.1+incompatible // indirect
	github.com/pierrec/lz4/v4 v4.1.17 // indirect
	github.com/pjbgf/sha1cd v0.3.0 // indirect
	github.com/pkg/browser v0.0.0-20210911075715-681adbf594b8 // indirect
	github.com/pmezard/go-difflib v1.0.1-0.20181226105442-5d4384ee4fb2 // indirect
	github.com/power-devops/perfstat v0.0.0-20210106213030-5aafc221ea8c // indirect
	github.com/pquerna/cachecontrol v0.1.0 // indirect
	github.com/prometheus/client_model v0.4.0 // indirect
	github.com/prometheus/procfs v0.8.0 // indirect
	github.com/renier/xmlrpc v0.0.0-20170708154548-ce4a1a486c03 // indirect
	github.com/rogpeppe/go-internal v1.11.0 // indirect
	github.com/sergi/go-diff v1.1.0 // indirect
	github.com/shopspring/decimal v1.3.1 // indirect
	github.com/sirupsen/logrus v1.9.3 // indirect
	github.com/skeema/knownhosts v1.2.1 // indirect
	github.com/skratchdot/open-golang v0.0.0-20200116055534-eef842397966 // indirect
	github.com/snowflakedb/gosnowflake v1.6.24 // indirect
	github.com/softlayer/softlayer-go v0.0.0-20180806151055-260589d94c7d // indirect
	github.com/sony/gobreaker v0.4.2-0.20210216022020-dd874f9dd33b // indirect
	github.com/spf13/cast v1.5.1 // indirect
	github.com/spf13/pflag v1.0.5 // indirect
	github.com/stretchr/objx v0.5.0 // indirect
	github.com/tencentcloud/tencentcloud-sdk-go v1.0.162 // indirect
	github.com/tilinna/clock v1.1.0 // indirect
	github.com/tklauser/go-sysconf v0.3.10 // indirect
	github.com/tklauser/numcpus v0.4.0 // indirect
	github.com/tv42/httpunix v0.0.0-20191220191345-2ba4b9c3382c // indirect
	github.com/ulikunitz/xz v0.5.10 // indirect
	github.com/vmware/govmomi v0.18.0 // indirect
	github.com/xanzy/ssh-agent v0.3.3 // indirect
	github.com/xdg-go/pbkdf2 v1.0.0 // indirect
	github.com/xdg-go/scram v1.1.2 // indirect
	github.com/xdg-go/stringprep v1.0.4 // indirect
	github.com/xeipuuv/gojsonpointer v0.0.0-20190905194746-02993c407bfb // indirect
	github.com/xeipuuv/gojsonreference v0.0.0-20180127040603-bd5ef7bd5415 // indirect
	github.com/xeipuuv/gojsonschema v1.2.0 // indirect
	github.com/xi2/xz v0.0.0-20171230120015-48954b6210f8 // indirect
	github.com/yosida95/uritemplate/v3 v3.0.2 // indirect
	github.com/youmark/pkcs8 v0.0.0-20181117223130-1be2e3e5546d // indirect
	github.com/yuin/gopher-lua v0.0.0-20210529063254-f4c35e4016d9 // indirect
	github.com/yusufpapurcu/wmi v1.2.2 // indirect
	github.com/zclconf/go-cty v1.12.1 // indirect
	github.com/zeebo/xxh3 v1.0.2 // indirect
	go.etcd.io/etcd/api/v3 v3.5.7 // indirect
	go.opencensus.io v0.24.0 // indirect
	go.opentelemetry.io/otel/metric v1.21.0 // indirect
	go.uber.org/multierr v1.7.0 // indirect
	go.uber.org/zap v1.19.1 // indirect
	golang.org/x/mod v0.13.0 // indirect
	golang.org/x/time v0.3.0 // indirect
	golang.org/x/xerrors v0.0.0-20220907171357-04be3eba64a2 // indirect
	google.golang.org/appengine v1.6.8 // indirect
	google.golang.org/genproto v0.0.0-20231016165738-49dd2c1f3d0b // indirect
	google.golang.org/genproto/googleapis/api v0.0.0-20231012201019-e917dd12ba7a // indirect
	google.golang.org/genproto/googleapis/rpc v0.0.0-20231030173426-d783a09b4405 // indirect
	gopkg.in/inf.v0 v0.9.1 // indirect
	gopkg.in/ini.v1 v1.66.2 // indirect
	gopkg.in/jcmturner/goidentity.v3 v3.0.0 // indirect
	gopkg.in/resty.v1 v1.12.0 // indirect
	gopkg.in/square/go-jose.v2 v2.6.0 // indirect
	gopkg.in/warnings.v0 v0.1.2 // indirect
	gopkg.in/yaml.v2 v2.4.0 // indirect
	gopkg.in/yaml.v3 v3.0.1 // indirect
	k8s.io/api v0.28.1 // indirect
	k8s.io/apimachinery v0.28.1 // indirect
	k8s.io/client-go v0.28.1 // indirect
	k8s.io/klog/v2 v2.100.1 // indirect
	k8s.io/kube-openapi v0.0.0-20230717233707-2695361300d9 // indirect
	sigs.k8s.io/json v0.0.0-20221116044647-bc3834ca7abd // indirect
	sigs.k8s.io/structured-merge-diff/v4 v4.2.3 // indirect
	sigs.k8s.io/yaml v1.3.0 // indirect
)

replace github.com/ma314smith/signedxml v1.1.1 => github.com/moov-io/signedxml v1.1.1<|MERGE_RESOLUTION|>--- conflicted
+++ resolved
@@ -220,13 +220,8 @@
 	golang.org/x/crypto v0.17.0
 	golang.org/x/exp v0.0.0-20230817173708-d852ddb80c63
 	golang.org/x/net v0.19.0
-<<<<<<< HEAD
 	golang.org/x/oauth2 v0.15.0
-	golang.org/x/sync v0.3.0
-=======
-	golang.org/x/oauth2 v0.14.0
 	golang.org/x/sync v0.4.0
->>>>>>> 29d9a0a5
 	golang.org/x/sys v0.15.0
 	golang.org/x/term v0.15.0
 	golang.org/x/text v0.14.0
