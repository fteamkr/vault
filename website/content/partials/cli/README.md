## Terminology

non-runnable    a command with no side-effects other than printing help text.
command tree    a hierarchical graph of CLI commands where internal nodes are
                non-runnable and leaf nodes represent runnable CLI commands.
root command    the root node in a tree or subtree of CLI commands. For example,
                `plugin` is the root node for all plugin commands and
                `plugin runtime` is the root node for runtime commands.
command family - the top-most root command for a collection of CLI commands.
                 For example `audit` or `plugin`.

### Exceptions :(

The `agent` family of commands is malformed. Rather than having a root node
(`agent`) with two subcommands (`agent start` and `agent generate-config`), the
root command is runnable.


## Why partials?

We document CLI command arguments, options, and flags as partials:

- as a first step toward templatizing and autogenerating the CLI command pages.
- to make it easier to include and maintain parameters shared across commands in
  the same family.
- to make it easier to include and maintain parameters shared across command
  families.
- to make it easier to include information about standard flags on the command
  pages.


## Directory structure

partials/cli/<command-family>          partials specific to a command family
partials/cli/<command-family>/args     command-family arguments
partials/cli/<command-family>/flags    command-family flags
partials/cli/<command-family>/options  command-family options

<<<<<<< HEAD
partials/cli/shared          partials for elements shared across command families
=======
partials/cli/shared          partials for parameters shared across some, but not all, command families
>>>>>>> 2d1f44e3
partials/cli/shared/args     shared arguments (does not exist yet)
partials/cli/shared/flags    shared flags
partials/cli/shared/options  shared options (does not exist yet)

<<<<<<< HEAD
partials/global-settings      partials for standard/global elements
partials/global-settings/flags  global flags (e.g., `-header`)
partials/global-settings/env    global environment variables (e.g., `VAULT_LICENSE`)
partials/global-settings/both  elements that exits as flags and variables

## Partial templates

- If the element is shared across command families, but not applicable to **all**
  command families, it belongs under `partials/cli/shared`
- If the element is a flag with a cooresponding environment variable but **does not**
  apply to all commands, talk with a technical writer before creating your
  partials.
- If the element is required, use `<required>` for the default entry.
=======
partials/global-settings        partials for standard/global parameters
partials/global-settings/flags  global flags (e.g., `-header`)
partials/global-settings/env    global environment variables (e.g., `VAULT_LICENSE`)
partials/global-settings/both   parameters that exits as flags and variables

## Partial templates

- Use the parameter name as the file name and "NAME" in the anchor definition,
  even if the use of dashes or underscores is inconsistent with other parameters
  or partial names. For example, if the flag is `-my_weird_flag`, make the
  partial filename `my_weird_flag.mdx` and the anchor ID
  `COMMAND-flag-my_weird_flag`.
- If the parameter is shared across command families, but not applicable to **all**
  command families, it belongs under `partials/cli/shared`
- If the parameter is a flag with a cooresponding environment variable but
  **does not** apply to all commands, talk with a technical writer before
  creating your partials.
- If the parameter is required, use `<required>` for the default entry.
>>>>>>> 2d1f44e3
- Include `-` as part of the name for flag names **except for anchor IDs**.
- Use `=` in example text for options
- Omit `=` in example text for flags

<<<<<<< HEAD
### Template 1

Use the following template for elements that exist exclusively as arguments,
flags, or options:

<a id="COMMAND_ROOT-[arg | option | flag]-NAME" />

**`NAME (TYPE : DEFAULT)`**
=======
### Template 1 - command-specific parameters

Use the following template for parameters that exist as command-exclusively
arguments, flags, or options. "ANCHOR_ID" is the ID defined in the `<a id=...>`
HTML tag.

-- Template (start) --

<a id="COMMAND_ROOT-[arg | option | flag]-NAME" />


<a href="#ANCHOR_ID" style={{textDecorationLine:'none'}}>

**`NAME (TYPE : DEFAULT)`**

</a>

DESCRIPTION

**Example**: `EXAMPLE_OF_VALID_USE`

-- Template (end) --



### Template 2 - shared parameters

Use the following template for parameters that exist as arguments, flags, or
options that are not global but are shared across more than one command family.
"ANCHOR_ID" is the ID defined in the `<a id=...>` HTML tag.

<a id="shared-[arg | option | flag]-NAME" />


<a href="#ANCHOR_ID" style={{textDecorationLine:'none'}}>

**`NAME (TYPE : DEFAULT)`**

</a>
>>>>>>> 2d1f44e3

DESCRIPTION

**Example**: `EXAMPLE_OF_VALID_USE`<|MERGE_RESOLUTION|>--- conflicted
+++ resolved
@@ -36,30 +36,11 @@
 partials/cli/<command-family>/flags    command-family flags
 partials/cli/<command-family>/options  command-family options
 
-<<<<<<< HEAD
-partials/cli/shared          partials for elements shared across command families
-=======
 partials/cli/shared          partials for parameters shared across some, but not all, command families
->>>>>>> 2d1f44e3
 partials/cli/shared/args     shared arguments (does not exist yet)
 partials/cli/shared/flags    shared flags
 partials/cli/shared/options  shared options (does not exist yet)
 
-<<<<<<< HEAD
-partials/global-settings      partials for standard/global elements
-partials/global-settings/flags  global flags (e.g., `-header`)
-partials/global-settings/env    global environment variables (e.g., `VAULT_LICENSE`)
-partials/global-settings/both  elements that exits as flags and variables
-
-## Partial templates
-
-- If the element is shared across command families, but not applicable to **all**
-  command families, it belongs under `partials/cli/shared`
-- If the element is a flag with a cooresponding environment variable but **does not**
-  apply to all commands, talk with a technical writer before creating your
-  partials.
-- If the element is required, use `<required>` for the default entry.
-=======
 partials/global-settings        partials for standard/global parameters
 partials/global-settings/flags  global flags (e.g., `-header`)
 partials/global-settings/env    global environment variables (e.g., `VAULT_LICENSE`)
@@ -78,21 +59,10 @@
   **does not** apply to all commands, talk with a technical writer before
   creating your partials.
 - If the parameter is required, use `<required>` for the default entry.
->>>>>>> 2d1f44e3
 - Include `-` as part of the name for flag names **except for anchor IDs**.
 - Use `=` in example text for options
 - Omit `=` in example text for flags
 
-<<<<<<< HEAD
-### Template 1
-
-Use the following template for elements that exist exclusively as arguments,
-flags, or options:
-
-<a id="COMMAND_ROOT-[arg | option | flag]-NAME" />
-
-**`NAME (TYPE : DEFAULT)`**
-=======
 ### Template 1 - command-specific parameters
 
 Use the following template for parameters that exist as command-exclusively
@@ -132,7 +102,6 @@
 **`NAME (TYPE : DEFAULT)`**
 
 </a>
->>>>>>> 2d1f44e3
 
 DESCRIPTION
 
