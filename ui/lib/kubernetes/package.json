{
  "name": "kubernetes",
  "keywords": [
    "ember-addon",
    "ember-engine"
  ],
  "dependencies": {
    "@ember/test-waiters": "*",
    "@hashicorp/design-system-components": "*",
    "date-fns": "*",
    "ember-auto-import": "*",
    "ember-cli-babel": "*",
    "ember-cli-htmlbars": "*",
    "ember-concurrency": "*",
<<<<<<< HEAD
    "ember-inflector": "*"
=======
    "@ember/test-waiters": "*",
    "ember-inflector": "*",
    "@hashicorp/design-system-components": "*",
    "ember-auto-import": "*"
>>>>>>> 691e6c73
  },
  "ember-addon": {
    "paths": [
      "../core"
    ]
  }
}<|MERGE_RESOLUTION|>--- conflicted
+++ resolved
@@ -5,21 +5,14 @@
     "ember-engine"
   ],
   "dependencies": {
-    "@ember/test-waiters": "*",
-    "@hashicorp/design-system-components": "*",
-    "date-fns": "*",
-    "ember-auto-import": "*",
+    "ember-cli-htmlbars": "*",
     "ember-cli-babel": "*",
-    "ember-cli-htmlbars": "*",
     "ember-concurrency": "*",
-<<<<<<< HEAD
-    "ember-inflector": "*"
-=======
     "@ember/test-waiters": "*",
     "ember-inflector": "*",
     "@hashicorp/design-system-components": "*",
+    "date-fns": "*",
     "ember-auto-import": "*"
->>>>>>> 691e6c73
   },
   "ember-addon": {
     "paths": [
