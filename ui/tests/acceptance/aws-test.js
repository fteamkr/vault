/**
 * Copyright (c) HashiCorp, Inc.
 * SPDX-License-Identifier: BUSL-1.1
 */

<<<<<<< HEAD
import { click, fillIn, currentURL, find, settled, waitUntil } from '@ember/test-helpers';
=======
import { click, fillIn, currentURL, find, settled, waitUntil, visit } from '@ember/test-helpers';
>>>>>>> 663c9a38
import { module, test } from 'qunit';
import { setupApplicationTest } from 'ember-qunit';
import { v4 as uuidv4 } from 'uuid';
import { spy } from 'sinon';

import { GENERAL } from '../helpers/general-selectors';
import authPage from 'vault/tests/pages/auth';
import enablePage from 'vault/tests/pages/settings/mount-secret-backend';
import { setupMirage } from 'ember-cli-mirage/test-support';
import { deleteEngineCmd, mountEngineCmd, runCmd } from 'vault/tests/helpers/commands';
import { overrideResponse } from 'vault/tests/helpers/stubs';

const AWS_CREDS = {
  configTab: '[data-test-configuration-tab]',
  configure: '[data-test-secret-backend-configure]',
  awsForm: '[data-test-aws-root-creds-form]',
  viewBackend: '[data-test-backend-view-link]',
  createSecret: '[data-test-secret-create]',
  secretHeader: '[data-test-secret-header]',
  secretLink: (name) => (name ? `[data-test-secret-link="${name}"]` : '[data-test-secret-link]'),
  crumb: (path) => `[data-test-secret-breadcrumb="${path}"] a`,
  ttlToggle: '[data-test-ttl-toggle="TTL"]',
  warning: '[data-test-warning]',
  delete: (role) => `[data-test-aws-role-delete="${role}"]`,
  backButton: '[data-test-back-button]',
  generateLink: '[data-test-backend-credentials]',
};
const ROLE_TYPES = [
  {
    credentialType: 'iam_user',
    async fillOutForm(assert) {
      // nothing to fill out
      assert.dom('[data-test-field]').exists({ count: 1 });
    },
    expectedPayload: {},
  },
  {
    credentialType: 'assumed_role',
    async fillOutForm(assert) {
      await click(GENERAL.toggleInput('TTL'));
      assert.dom(GENERAL.toggleInput('TTL')).isNotChecked();
      await fillIn(GENERAL.inputByAttr('roleArn'), 'foobar');
    },
    expectedPayload: {
      role_arn: 'foobar',
    },
  },
  {
    credentialType: 'federation_token',
    async fillOutForm(assert) {
      assert.dom(GENERAL.toggleInput('TTL')).isChecked();
      await fillIn(GENERAL.ttl.input('TTL'), '3');
    },
    expectedPayload: {
      ttl: '10800s',
    },
  },
  {
    credentialType: 'session_token',
    async fillOutForm(assert) {
      await click(GENERAL.toggleInput('TTL'));
      assert.dom(GENERAL.toggleInput('TTL')).isNotChecked();
    },
    expectedPayload: null,
  },
];
module('Acceptance | aws secret backend', function (hooks) {
  setupApplicationTest(hooks);
  setupMirage(hooks);

  hooks.beforeEach(function () {
    const flash = this.owner.lookup('service:flash-messages');
    this.flashSuccessSpy = spy(flash, 'success');
    this.flashDangerSpy = spy(flash, 'danger');

    this.uid = uuidv4();
    return authPage.login();
  });

  test('aws backend', async function (assert) {
    const path = `aws-${this.uid}`;
    const roleName = 'awsrole';

    await enablePage.enable('aws', path);
    await settled();
    await click(AWS_CREDS.configTab);

    await click(AWS_CREDS.configure);

    assert.strictEqual(currentURL(), `/vault/settings/secrets/configure/${path}`);
<<<<<<< HEAD

    assert.dom('[data-test-aws-root-creds-form]').exists('renders the empty root creds form');
    assert.dom(GENERAL.tab('access-to-aws')).exists('renders the root creds tab');
    assert.dom(GENERAL.tab('lease')).exists('renders the leases config tab');
=======
>>>>>>> 663c9a38

    assert.dom(AWS_CREDS.awsForm).exists();
    assert.dom(GENERAL.tab('access-to-aws')).exists('renders the root creds tab');
    assert.dom(GENERAL.tab('lease')).exists('renders the leases config tab');

    await fillIn(GENERAL.inputByAttr('accessKey'), 'foo');
    await fillIn(GENERAL.inputByAttr('secretKey'), 'bar');

<<<<<<< HEAD
=======
    await click(GENERAL.saveButton);

>>>>>>> 663c9a38
    assert.true(
      this.flashSuccessSpy.calledWith('The backend configuration saved successfully!'),
      'success flash message is rendered'
    );

    await click(GENERAL.tab('lease'));

    await click(GENERAL.saveButton);

    assert.true(
      this.flashSuccessSpy.calledTwice,
      'a new success flash message is rendered upon saving lease'
    );

    await click(AWS_CREDS.viewBackend);

    assert.strictEqual(currentURL(), `/vault/secrets/${path}/list`, 'navigates to the roles list');

    await click(AWS_CREDS.createSecret);

<<<<<<< HEAD
    assert.dom('[data-test-secret-header]').hasText('Create an AWS Role', 'aws: renders the create page');
=======
    assert.dom(AWS_CREDS.secretHeader).hasText('Create an AWS Role', 'aws: renders the create page');
>>>>>>> 663c9a38

    await fillIn(GENERAL.inputByAttr('name'), roleName);

    // save the role
    await click(GENERAL.saveButton);
    await waitUntil(() => currentURL() === `/vault/secrets/${path}/show/${roleName}`); // flaky without this
    assert.strictEqual(
      currentURL(),
      `/vault/secrets/${path}/show/${roleName}`,
      'aws: navigates to the show page on creation'
    );
    await click(AWS_CREDS.crumb(path));

    assert.strictEqual(currentURL(), `/vault/secrets/${path}/list`);
<<<<<<< HEAD
    assert.dom(`[data-test-secret-link="${roleName}"]`).exists('aws: role shows in the list');

    //and delete
    await click(`[data-test-secret-link="${roleName}"] [data-test-popup-menu-trigger]`);
    await waitUntil(() => find(`[data-test-aws-role-delete="${roleName}"]`)); // flaky without
    await click(`[data-test-aws-role-delete="${roleName}"]`);
    await click(GENERAL.confirmButton);
    assert.dom(`[data-test-secret-link="${roleName}"]`).doesNotExist('aws: role is no longer in the list');
=======
    assert.dom(AWS_CREDS.secretLink(roleName)).exists();

    //and delete
    await click(`${AWS_CREDS.secretLink(roleName)} [data-test-popup-menu-trigger]`);
    await waitUntil(() => find(AWS_CREDS.delete(roleName))); // flaky without
    await click(AWS_CREDS.delete(roleName));
    await click(GENERAL.confirmButton);
    assert.dom(AWS_CREDS.secretLink(roleName)).doesNotExist('aws: role is no longer in the list');
  });

  ROLE_TYPES.forEach((scenario) => {
    test(`aws credentials - type ${scenario.credentialType}`, async function (assert) {
      const path = `aws-cred-${this.uid}`;
      const roleName = `awsrole-${scenario.credentialType}`;
      this.server.post(`/${path}/creds/${roleName}`, (_, req) => {
        const payload = JSON.parse(req.requestBody);
        assert.deepEqual(payload, scenario.expectedPayload);
        return {
          data: {
            access_key: 'AKIA...',
            secret_key: 'xlCs...',
            security_token: 'some-token',
            arn: 'arn:aws:sts::123456789012:assumed-role/DeveloperRole/some-user-supplied-role-session-name',
          },
        };
      });
      this.server.get(`/${path}/creds/${roleName}`, () => {
        return {
          data: {
            access_key: 'AKIA...',
            secret_key: 'xlCs...',
            security_token: 'some-token',
            arn: 'arn:aws:sts::123456789012:assumed-role/DeveloperRole/some-user-supplied-role-session-name',
          },
        };
      });
      await runCmd(mountEngineCmd('aws', path));

      await visit(`/vault/secrets/${path}/create`);
      assert.dom('h1').hasText('Create an AWS Role');
      await fillIn(GENERAL.inputByAttr('name'), roleName);
      await fillIn(GENERAL.inputByAttr('credentialType'), scenario.credentialType);
      await click(GENERAL.saveButton);
      await waitUntil(() => currentURL() === `/vault/secrets/${path}/show/${roleName}`); // flaky without this
      assert.strictEqual(currentURL(), `/vault/secrets/${path}/show/${roleName}`);
      await click(AWS_CREDS.generateLink);
      assert
        .dom(GENERAL.inputByAttr('credentialType'))
        .hasValue(scenario.credentialType, 'credentialType matches backing role');

      // based on credentialType, fill out form
      await scenario.fillOutForm(assert);

      await click(GENERAL.saveButton);
      assert.dom(AWS_CREDS.warning).exists('Shows access warning after generation');
      assert.dom(GENERAL.infoRowValue('Access key')).exists();
      assert.dom(GENERAL.infoRowValue('Secret key')).exists();
      assert.dom(GENERAL.infoRowValue('Security token')).exists();
      await visit('/vault/dashboard');

      await runCmd(deleteEngineCmd(path));
    });
  });

  test(`aws credentials without role read access`, async function (assert) {
    const path = `aws-cred-${this.uid}`;
    const roleName = `awsrole-noread`;
    this.server.post(`/${path}/creds/${roleName}`, () => {
      return {
        data: {
          access_key: 'AKIA...',
          secret_key: 'xlCs...',
          security_token: 'some-token',
          arn: 'arn:aws:sts::123456789012:assumed-role/DeveloperRole/some-user-supplied-role-session-name',
        },
      };
    });
    this.server.get(`/${path}/roles/${roleName}`, () => overrideResponse(403));
    await runCmd(mountEngineCmd('aws', path));
    await runCmd(`write ${path}/roles/${roleName} credential_type=assumed_role`);

    await visit(`/vault/secrets/${path}/list`);
    assert.dom(AWS_CREDS.secretLink(roleName)).exists();
    await click(AWS_CREDS.secretLink(roleName));

    assert.strictEqual(currentURL(), `/vault/secrets/${path}/credentials/${roleName}`);
    assert
      .dom(GENERAL.inputByAttr('credentialType'))
      .hasValue('iam_user', 'credentialType defaults to first in list due to no role read permissions');

    await fillIn(GENERAL.inputByAttr('credentialType'), 'assumed_role');

    await click(GENERAL.saveButton);
    assert.dom(AWS_CREDS.warning).exists('Shows access warning after generation');
    assert.dom(GENERAL.infoRowValue('Access key')).exists();
    assert.dom(GENERAL.infoRowValue('Secret key')).exists();
    assert.dom(GENERAL.infoRowValue('Security token')).exists();
    await visit('/vault/dashboard');

    await runCmd(deleteEngineCmd(path));
>>>>>>> 663c9a38
  });
});<|MERGE_RESOLUTION|>--- conflicted
+++ resolved
@@ -3,11 +3,7 @@
  * SPDX-License-Identifier: BUSL-1.1
  */
 
-<<<<<<< HEAD
-import { click, fillIn, currentURL, find, settled, waitUntil } from '@ember/test-helpers';
-=======
 import { click, fillIn, currentURL, find, settled, waitUntil, visit } from '@ember/test-helpers';
->>>>>>> 663c9a38
 import { module, test } from 'qunit';
 import { setupApplicationTest } from 'ember-qunit';
 import { v4 as uuidv4 } from 'uuid';
@@ -98,13 +94,6 @@
     await click(AWS_CREDS.configure);
 
     assert.strictEqual(currentURL(), `/vault/settings/secrets/configure/${path}`);
-<<<<<<< HEAD
-
-    assert.dom('[data-test-aws-root-creds-form]').exists('renders the empty root creds form');
-    assert.dom(GENERAL.tab('access-to-aws')).exists('renders the root creds tab');
-    assert.dom(GENERAL.tab('lease')).exists('renders the leases config tab');
-=======
->>>>>>> 663c9a38
 
     assert.dom(AWS_CREDS.awsForm).exists();
     assert.dom(GENERAL.tab('access-to-aws')).exists('renders the root creds tab');
@@ -113,11 +102,8 @@
     await fillIn(GENERAL.inputByAttr('accessKey'), 'foo');
     await fillIn(GENERAL.inputByAttr('secretKey'), 'bar');
 
-<<<<<<< HEAD
-=======
-    await click(GENERAL.saveButton);
-
->>>>>>> 663c9a38
+    await click(GENERAL.saveButton);
+
     assert.true(
       this.flashSuccessSpy.calledWith('The backend configuration saved successfully!'),
       'success flash message is rendered'
@@ -138,11 +124,7 @@
 
     await click(AWS_CREDS.createSecret);
 
-<<<<<<< HEAD
-    assert.dom('[data-test-secret-header]').hasText('Create an AWS Role', 'aws: renders the create page');
-=======
     assert.dom(AWS_CREDS.secretHeader).hasText('Create an AWS Role', 'aws: renders the create page');
->>>>>>> 663c9a38
 
     await fillIn(GENERAL.inputByAttr('name'), roleName);
 
@@ -157,16 +139,6 @@
     await click(AWS_CREDS.crumb(path));
 
     assert.strictEqual(currentURL(), `/vault/secrets/${path}/list`);
-<<<<<<< HEAD
-    assert.dom(`[data-test-secret-link="${roleName}"]`).exists('aws: role shows in the list');
-
-    //and delete
-    await click(`[data-test-secret-link="${roleName}"] [data-test-popup-menu-trigger]`);
-    await waitUntil(() => find(`[data-test-aws-role-delete="${roleName}"]`)); // flaky without
-    await click(`[data-test-aws-role-delete="${roleName}"]`);
-    await click(GENERAL.confirmButton);
-    assert.dom(`[data-test-secret-link="${roleName}"]`).doesNotExist('aws: role is no longer in the list');
-=======
     assert.dom(AWS_CREDS.secretLink(roleName)).exists();
 
     //and delete
@@ -267,6 +239,5 @@
     await visit('/vault/dashboard');
 
     await runCmd(deleteEngineCmd(path));
->>>>>>> 663c9a38
   });
 });